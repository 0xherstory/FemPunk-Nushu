--- conflicted
+++ resolved
@@ -18,30 +18,28 @@
 
 function RevenueManager({ isOpen, onClose, canvasId, mode }: RevenueManagerProps) {
   const { address, isConnected } = useAccount();
-<<<<<<< HEAD
   const [mintQuantity, setMintQuantity] = useState(100); // Default 100 NFTs
-=======
-  const [mintQuantity, setMintQuantity] = useState(100); // 默认 100
->>>>>>> a8dd7bf1
+
+
 
   const { sendRevenue, isLoading: isSending, isSuccess: sendSuccess, error: sendError, txHash: sendTxHash } = useSendRevenue();
   const { claimRevenue, isLoading: isClaiming, isSuccess: claimSuccess, error: claimError, txHash: claimTxHash } = useClaimRevenue();
   const { claimableAmount, isLoading: loadingClaimable } = useClaimableAmount(canvasId);
   const { status, isLoading: loadingStatus } = useCanvasRevenueStatus(canvasId);
 
-<<<<<<< HEAD
   // Close modal on successful transaction and mint canvas
+  // 成功后自动关闭
   useEffect(() => {
     console.log('🔍 useEffect triggered:', { sendSuccess, sendTxHash, claimSuccess, canvasId });
-    
+
     if (sendSuccess && sendTxHash) {
       console.log('✅ Revenue send successful, starting auto-mint process...');
-      
+
       // Auto mint canvas after successful revenue send
       const mintCanvas = async () => {
         try {
           console.log('🎨 Auto-minting canvas after revenue send...', { canvasId });
-          
+
           const response = await fetch('/api/canvas/mint', {
             method: 'POST',
             headers: {
@@ -74,7 +72,7 @@
         console.log('⏰ Auto-closing modal after successful mint');
         onClose();
       }, 3000);
-      
+
       return () => clearTimeout(timer);
     }
 
@@ -83,34 +81,29 @@
       const timer = setTimeout(() => {
         onClose();
       }, 3000);
-=======
-  // 成功后自动关闭
-  useEffect(() => {
-    if (sendSuccess || claimSuccess) {
-      const timer = setTimeout(() => onClose(), 3000);
->>>>>>> a8dd7bf1
+
       return () => clearTimeout(timer);
     }
-  }, [sendSuccess, claimSuccess, sendTxHash, canvasId, onClose]);
-
-  const handleSendRevenue = async () => {
+  }, [sendSuccess, sendTxHash, claimSuccess, canvasId, onClose]);
+
+  async function handleSendRevenue() {
     console.log('🚀 handleSendRevenue called', { canvasId, mintQuantity });
-    
+
     if (!mintQuantity || mintQuantity <= 0) {
       alert('请输入有效的铸造数量');
       return;
     }
-    
+
     const totalAmount = (mintQuantity * 0.0018).toFixed(4);
     console.log('💰 Sending revenue:', { canvasId, totalAmount, mintQuantity });
-    
+
     try {
       await sendRevenue(canvasId, totalAmount);
       console.log('✅ sendRevenue completed');
     } catch (error) {
       console.error('❌ sendRevenue failed:', error);
     }
-  };
+  }
 
   const handleClaimRevenue = async () => {
     await claimRevenue(canvasId);
@@ -186,58 +179,7 @@
 
                   <p className="text-xs text-gray-500 text-center">这些 ETH 将发送到收益合约，根据贡献比例分配给参与者</p>
 
-<<<<<<< HEAD
-                  {sendError && (
-                    <ErrorAlert
-                      error={sendError}
-                      onDismiss={() => {
-                        // Clear error after user reads it
-                      }}
-                    />
-                  )}
-
-                  {sendSuccess && sendTxHash && (
-                    <div className="p-3 bg-green-50 border border-green-200 rounded-md">
-                      <p className="text-sm text-green-800 mb-2">
-                        🎉 发送成功! Canvas 正在自动铸造中...
-                      </p>
-                      <div className="flex gap-2 items-center">
-                        <a
-                          href={`https://sepolia.etherscan.io/tx/${sendTxHash}`}
-                          target="_blank"
-                          rel="noopener noreferrer"
-                          className="text-sm text-blue-600 underline"
-                        >
-                          查看交易详情 →
-                        </a>
-                        <button
-                          onClick={async () => {
-                            console.log('🔄 Manual mint triggered');
-                            try {
-                              const response = await fetch('/api/canvas/mint', {
-                                method: 'POST',
-                                headers: { 'Content-Type': 'application/json' },
-                                body: JSON.stringify({ canvas_id: canvasId }),
-                              });
-                              const result = await response.json();
-                              console.log('Manual mint result:', result);
-                              if (result.success) {
-                                alert('Canvas 铸造成功！');
-                              } else {
-                                alert('Canvas 铸造失败：' + result.error);
-                              }
-                            } catch (error) {
-                              console.error('Manual mint error:', error);
-                              alert('Canvas 铸造出错');
-                            }
-                          }}
-                          className="text-xs px-2 py-1 bg-blue-600 text-white rounded hover:bg-blue-700"
-                        >
-                          手动铸造
-                        </button>
-                      </div>
-=======
-                  {sendError && <ErrorAlert error={sendError} onDismiss={() => {}} />}
+                  {sendError && <ErrorAlert error={sendError} onDismiss={() => { }} />}
 
                   {sendSuccess && sendTxHash && (
                     <div className="p-3 bg-green-50 border border-green-200 rounded-md">
@@ -250,7 +192,6 @@
                       >
                         查看交易详情 →
                       </a>
->>>>>>> a8dd7bf1
                     </div>
                   )}
                 </div>
@@ -275,28 +216,11 @@
                     {isClaiming ? '领取中...' : parseFloat(claimableAmount) <= 0 ? '暂无可领取收益' : '确认领取'}
                   </button>
 
-<<<<<<< HEAD
-                  {claimError && (
-                    <ErrorAlert
-                      error={claimError}
-                      onDismiss={() => {
-                        // Clear error after user reads it
-                      }}
-                    />
-                  )}
-
-                  {claimSuccess && claimTxHash && (
-                    <div className="p-3 bg-green-50 border border-green-200 rounded-md">
-                      <p className="text-sm text-green-800 mb-2">
-                        🎉 领取成功!
-                      </p>
-=======
-                  {claimError && <ErrorAlert error={claimError} onDismiss={() => {}} />}
+                  {claimError && <ErrorAlert error={claimError} onDismiss={() => { }} />}
 
                   {claimSuccess && claimTxHash && (
                     <div className="p-3 bg-green-50 border border-green-200 rounded-md">
                       <p className="text-sm text-green-800 mb-2">🎉 收益领取成功!</p>
->>>>>>> a8dd7bf1
                       <a
                         href={`https://sepolia.etherscan.io/tx/${claimTxHash}`}
                         target="_blank"
@@ -356,13 +280,7 @@
                         onClick={() => {
                           onClose();
                           setTimeout(() => {
-<<<<<<< HEAD
-                            const event = new CustomEvent('openRevenueModal', {
-                              detail: { canvasId, mode: 'claim' }
-                            });
-=======
                             const event = new CustomEvent('openRevenueModal', { detail: { canvasId, mode: 'claim' as Mode } });
->>>>>>> a8dd7bf1
                             window.dispatchEvent(event);
                           }, 100);
                         }}
